import json
import re
import functools
import logging
import os
import time
import platform
import subprocess
import tempfile
import winreg

if platform.system() == "Windows":
    from ctypes import byref, sizeof, windll, create_unicode_buffer, FormatError, WinError
    from ctypes.wintypes import DWORD
    from typing import Optional, Set, List
else:
    import psutil

from enum import Enum, auto, Flag
from typing import Iterator, Tuple

from galaxy.api.errors import FailedParsingManifest
from galaxy.api.types import LocalGame, LocalGameState


logger = logging.getLogger(__name__)


class _State(Enum):
    kInvalid = auto()
    kError = auto()
    kPaused = auto()
    kPausing = auto()
    kCanceling = auto()
    kReadyToStart = auto()
    kInitializing = auto()
    kResuming = auto()
    kPreTransfer = auto()
    kPendingInstallInfo = auto()
    kPendingEulaLangSelection = auto()
    kPendingEula = auto()
    kEnqueued = auto()
    kTransferring = auto()
    kPendingDiscChange = auto()
    kPostTransfer = auto()
    kMounting = auto()
    kUnmounting = auto()
    kUnpacking = auto()
    kDecrypting = auto()
    kReadyToInstall = auto()
    kPreInstall = auto()
    kInstalling = auto()  # This status is used for games which are installing or updating
    kPostInstall = auto()
    kFetchLicense = auto()
    kCompleted = auto()

    @classmethod
    def _missing_(cls, value):
        logging.warning('Unrecognized state: %s' % value)
        return cls.kInvalid


class OriginGameState(Flag):
    None_ = 0
    Installed = 1
    Playable = 2


def parse_map_crc_for_total_size(filepath) -> int:
    with open(filepath, 'r', encoding='utf-16-le') as f:
        content = f.read()
    pattern = r'size=(\d+)'
    sizes = re.findall(pattern, content)
    return functools.reduce(lambda a, b : a + int(b), sizes, 0)


if platform.system() == "Windows":
    def get_process_info(pid) -> Tuple[int, Optional[str]]:
        _MAX_PATH = 260
        _PROC_QUERY_LIMITED_INFORMATION = 0x1000
        _WIN32_PATH_FORMAT = 0x0000

        h_process = windll.kernel32.OpenProcess(_PROC_QUERY_LIMITED_INFORMATION, False, pid)
        if not h_process:
            return pid, None

        def get_process_file_name() -> Optional[str]:
            try:
                file_name_buffer = create_unicode_buffer(_MAX_PATH)
                file_name_len = DWORD(len(file_name_buffer))

                return file_name_buffer[:file_name_len.value] if windll.kernel32.QueryFullProcessImageNameW(
                    h_process, _WIN32_PATH_FORMAT, file_name_buffer, byref(file_name_len)
                ) else None

            finally:
                windll.kernel32.CloseHandle(h_process)

        return pid, get_process_file_name()


    def get_process_ids() -> Set[int]:
        _PROC_ID_T = DWORD
        list_size = 4096

        def try_get_info_list(list_size) -> Tuple[int, List[int]]:
            result_size = DWORD()
            proc_id_list = (_PROC_ID_T * list_size)()

            if not windll.psapi.EnumProcesses(byref(proc_id_list), sizeof(proc_id_list), byref(result_size)):
                raise WinError(descr="Failed to get process ID list: %s" % FormatError())

            size = int(result_size.value / sizeof(_PROC_ID_T()))
            return proc_id_list[:size]

        while True:
            proc_id_list = try_get_info_list(list_size)
            if len(proc_id_list) < list_size:
                return proc_id_list
            # if returned collection is not smaller than list size it indicates that some pids have not fitted
            list_size *= 2

        return set(proc_id_list)


    def process_iter() -> Iterator[Tuple[int, str]]:
        try:
            for pid in get_process_ids():
                yield get_process_info(pid)
        except OSError:
            logger.exception("Failed to iterate over the process list")
            pass

else:
    def process_iter() -> Iterator[Tuple[int, str]]:
        for pid in psutil.pids():
            try:
                yield pid, psutil.Process(pid=pid).as_dict(attrs=["exe"])["exe"]
            except psutil.NoSuchProcess:
                pass
            except StopIteration:
                raise
            except Exception:
                logger.exception("Failed to get information for PID=%s" % pid)


def get_local_games_from_manifests():
    local_games = []

    # since the awakening of EA Desktop, the logic has changed concerning the verification of installed games.
    # manifests are no longer necessary in order to verify if a game is installed or not.
<<<<<<< HEAD
    # 530c11479fe252fc5aabc24935b9776d4900eb3ba58fdc271e0d6229413ad40e = allUsersGenericId
    iv = "allUsersGenericIdIS".encode('ascii')
    iv_hash = sha3_256(iv).digest()

=======
>>>>>>> ae12bb17
    running_processes = [exe for pid, exe in process_iter() if exe is not None]

    def is_game_running(game_folder_name):
        for exe in running_processes:
            if game_folder_name in exe:
                return True
        return False
    
    is_file = os.path.join(tempfile.gettempdir(), "is.json")

<<<<<<< HEAD
    if platform.system() == "Windows":
        is_decrypt_path = os.path.join(os.path.dirname(os.path.realpath(__file__)), "is_decryption_galaxy.py")
        python_path = os.path.join(get_python_path(), "python.exe")
        if not os.path.exists(python_path):
            python_path = "python.exe"
        if os.path.exists(is_decrypt_path):
            subprocess.check_output("Powershell -Command \"Start-Process \'" + python_path + "\' -ArgumentList \'" + is_decrypt_path + "\' -Verb RunAs\"", shell=True)
            time.sleep(10)
    
    if os.path.exists(is_file):
        installed_games = [json.loads(line) for line in open(is_file, 'r', encoding='utf-8')]
        logger.info(f"Opening manifest file ", is_file + " ...")
        for game in installed_games[0]['installInfos']:
                logger.info(f"Found installed game: ", game['softwareId'])
                if game['executablePath'] != "":
                    local_games.append(LocalGame(game['softwareId'], LocalGameState.Installed))
                else:
                    local_games.append(LocalGame(game['softwareId'], LocalGameState.None_))
=======
    if os.path.exists(is_file):
        if platform.system() == "Windows":
            is_decrypt_path = os.path.join(os.path.dirname(os.path.realpath(__file__)), "is_decryption_galaxy.py")
            python_path = os.path.join(get_python_path(), "python.exe")
            if not os.path.exists(python_path):
                python_path = "python.exe"
            if os.path.exists(is_decrypt_path):
                subprocess.check_output("Powershell -Command \"Start-Process \'" + python_path + "\' -ArgumentList \'" + is_decrypt_path + "\' -Verb RunAs\"", shell=True)
                time.sleep(10)
        
            installed_games = [json.loads(line) for line in open(is_file, 'r', encoding='utf-8')]
            logger.info(f"Opening manifest file {is_file} ...")
            for game in installed_games[0]['installInfos']:
                    logger.info(f"Found installed game: ", game['softwareId'])
                    if game['executablePath'] != "":
                        local_games.append(LocalGame(game['softwareId'], LocalGameState.Installed))
                    else:
                        local_games.append(LocalGame(game['softwareId'], LocalGameState.None_))
>>>>>>> ae12bb17
    else:
        logger.warning("%TEMP%\is.json file not found. Local games won't be checked. We strongly suggest to use the is_decryption_galaxy.py file to generate the decrypted IS file.")


    for local_game in local_games:
        if is_game_running(local_game.game_id):
            local_game.local_game_state = LocalGameState.Running

    return local_games

def get_state_changes(old_list, new_list):
    old_dict = {x.game_id: x.local_game_state for x in old_list}
    new_dict = {x.game_id: x.local_game_state for x in new_list}
    result = []
    # removed games
    result.extend(LocalGame(game_id, LocalGameState.None_) for game_id in old_dict.keys() - new_dict.keys())
    # added games
    result.extend(local_game for local_game in new_list if local_game.game_id in new_dict.keys() - old_dict.keys())
    # state changed
    result.extend(
        LocalGame(game_id, new_dict[game_id])
        for game_id in new_dict.keys() & old_dict.keys()
        if new_dict[game_id] != old_dict[game_id]
    )
    return result


def get_python_path():
    platform_id = platform.system()
    python_path = ""
    if platform_id == "Windows":
        reg = winreg.ConnectRegistry(None, winreg.HKEY_LOCAL_MACHINE)

        keyname = winreg.OpenKey(reg, r'SOFTWARE\WOW6432Node\GOG.com\GalaxyClient\paths')
        for i in range(1024):
            try:
                valname = winreg.EnumKey(keyname, i)
                open_key = winreg.OpenKey(keyname, valname)
                python_path = winreg.QueryValueEx(open_key, "client")
            except EnvironmentError:
                break
    else:
        python_path = ""  # fallback for testing on another platform
        # raise NotImplementedError("Not implemented on {}".format(platform_id))

    return python_path


def get_local_content_path():
    platform_id = platform.system()
    if platform_id == "Windows":
        local_content_path = os.path.join(os.environ.get("ProgramData", os.environ.get("SystemDrive", "C:") + R"\ProgramData"), "EA Desktop", "InstallData")
    elif platform_id == "Darwin":
        local_content_path = os.path.join(os.sep, "Library", "Application Support", "EA Desktop", "InstallData")
    else:
        local_content_path = "."  # fallback for testing on another platform
        # raise NotImplementedError("Not implemented on {}".format(platform_id))

    return local_content_path


class LocalGames:

    def __init__(self):
        try:
            self._local_games = get_local_games_from_manifests()
        except FailedParsingManifest:
            logger.warning("Failed to parse manifest. Most likely there's no presence of the IS JSON file.")
            self._local_games = []

    @property
    def local_games(self):
        return self._local_games

    def update(self):
        '''
        returns list of changed games (added, removed, or changed)
        updated local_games property
        '''
        new_local_games = get_local_games_from_manifests()
        notify_list = get_state_changes(self._local_games, new_local_games)
        self._local_games = new_local_games

        return self._local_games, notify_list<|MERGE_RESOLUTION|>--- conflicted
+++ resolved
@@ -149,13 +149,6 @@
 
     # since the awakening of EA Desktop, the logic has changed concerning the verification of installed games.
     # manifests are no longer necessary in order to verify if a game is installed or not.
-<<<<<<< HEAD
-    # 530c11479fe252fc5aabc24935b9776d4900eb3ba58fdc271e0d6229413ad40e = allUsersGenericId
-    iv = "allUsersGenericIdIS".encode('ascii')
-    iv_hash = sha3_256(iv).digest()
-
-=======
->>>>>>> ae12bb17
     running_processes = [exe for pid, exe in process_iter() if exe is not None]
 
     def is_game_running(game_folder_name):
@@ -166,26 +159,6 @@
     
     is_file = os.path.join(tempfile.gettempdir(), "is.json")
 
-<<<<<<< HEAD
-    if platform.system() == "Windows":
-        is_decrypt_path = os.path.join(os.path.dirname(os.path.realpath(__file__)), "is_decryption_galaxy.py")
-        python_path = os.path.join(get_python_path(), "python.exe")
-        if not os.path.exists(python_path):
-            python_path = "python.exe"
-        if os.path.exists(is_decrypt_path):
-            subprocess.check_output("Powershell -Command \"Start-Process \'" + python_path + "\' -ArgumentList \'" + is_decrypt_path + "\' -Verb RunAs\"", shell=True)
-            time.sleep(10)
-    
-    if os.path.exists(is_file):
-        installed_games = [json.loads(line) for line in open(is_file, 'r', encoding='utf-8')]
-        logger.info(f"Opening manifest file ", is_file + " ...")
-        for game in installed_games[0]['installInfos']:
-                logger.info(f"Found installed game: ", game['softwareId'])
-                if game['executablePath'] != "":
-                    local_games.append(LocalGame(game['softwareId'], LocalGameState.Installed))
-                else:
-                    local_games.append(LocalGame(game['softwareId'], LocalGameState.None_))
-=======
     if os.path.exists(is_file):
         if platform.system() == "Windows":
             is_decrypt_path = os.path.join(os.path.dirname(os.path.realpath(__file__)), "is_decryption_galaxy.py")
@@ -204,7 +177,6 @@
                         local_games.append(LocalGame(game['softwareId'], LocalGameState.Installed))
                     else:
                         local_games.append(LocalGame(game['softwareId'], LocalGameState.None_))
->>>>>>> ae12bb17
     else:
         logger.warning("%TEMP%\is.json file not found. Local games won't be checked. We strongly suggest to use the is_decryption_galaxy.py file to generate the decrypted IS file.")
 
